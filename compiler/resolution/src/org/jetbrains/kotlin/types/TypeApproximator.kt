--- conflicted
+++ resolved
@@ -225,17 +225,11 @@
             ALLOWED -> if (!thereIsApproximation) return null else intersectTypes(newTypes)
             TO_FIRST -> if (toSuper) newTypes.first() else return type.defaultResult(toSuper = false)
             // commonSupertypeCalculator should handle flexible types correctly
-<<<<<<< HEAD
             TO_COMMON_SUPERTYPE -> {
                 if (!toSuper) return type.defaultResult(toSuper = false)
-                val resultType = NewCommonSuperTypeCalculator.commonSuperType(newTypes)
-                approximateToSuperType(resultType.unwrap(), conf) ?: resultType.unwrap()
+                val resultType = with(NewCommonSuperTypeCalculator) { NewCommonSuperTypeCalculator.commonSuperType(newTypes) }
+                approximateToSuperType(resultType, conf) ?: resultType
             }
-=======
-            TO_COMMON_SUPERTYPE -> if (toSuper) with(NewCommonSuperTypeCalculator) { commonSuperType(newTypes) } else return type.defaultResult(
-                toSuper = false
-            )
->>>>>>> 21d72291
         }
 
         return if (type.isMarkedNullable()) baseResult.withNullability(true) else baseResult
